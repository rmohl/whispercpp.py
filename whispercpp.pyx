--- conflicted
+++ resolved
@@ -37,12 +37,8 @@
     print(f'Downloading {model}...')
     url = MODELS[model]
     r = requests.get(url, allow_redirects=True)
-<<<<<<< HEAD
     os.makedirs(MODELS_DIR, exist_ok=True)
-    with open(MODELS_DIR + "/" + model.decode(), 'wb') as f:
-=======
     with open(Path(MODELS_DIR).joinpath(model), 'wb') as f:
->>>>>>> d8c0617b
         f.write(r.content)
 
 
